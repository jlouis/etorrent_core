%% @author Jesper Louis Andersen <jesper.louis.andersen@gmail.com>
%% @doc Top level application entry point.
%% <p>This module is intended to be used by the application module of
%% OTP and not by a user. Its only interesting clal is
%% profile_output/0 which can be used to do profiling.</p>
%% @end
-module(etorrent_app).
-behaviour(application).

-include("etorrent_version.hrl").

%% API
-export([start/0, start/1, stop/0]).

%% Callbacks
-export([start/2, stop/1, prep_stop/1, profile_output/0]).

-ignore_xref([{'prep_stop', 1}, {stop, 0}, {check, 1}]).

-define(RANDOM_MAX_SIZE, 999999999999).

start() ->
    start([]).

start(Config) ->
    load_config(Config),
    {ok, Deps} = application:get_key(etorrent, applications),
    true = lists:all(fun ensure_started/1, Deps),
    application:start(etorrent).

stop() ->
    application:stop(etorrent).

load_config([]) ->
    ok;
load_config([{Key, Val} | Next]) ->
    application:set_env(etorrent, Key, Val),
    load_config(Next).

%% @private
start(_Type, _Args) ->
    consider_profiling(),
    PeerId = generate_peer_id(),
    case etorrent_sup:start_link(PeerId) of
	{ok, Pid} ->
<<<<<<< HEAD
            etorrent_log:init_settings(),
=======
        etorrent_log:init_settings(),
	    ok = etorrent_rlimit:init(),
>>>>>>> e9b59e4e
	    ok = etorrent_memory_logger:add_handler(),
	    ok = etorrent_file_logger:add_handler(),
	    ok = etorrent_callback_handler:add_handler(),
	    case etorrent_config:webui() of
		true -> start_webui();
		false -> ignore
	    end,
	    {ok, Pid};
	{error, Err} ->
	    {error, Err}
    end.

%% Consider if the profiling should be enabled.
consider_profiling() ->
    case etorrent_config:profiling() of
	    true ->
            eprof:start(),
            eprof:start_profiling([self()]);
	    false ->
	        ignore
    end.

%% @doc Output profile information
%% <p>If profiling was enabled, output profile information in
%% "procs.profile" and "total.profile"</p>
%% @end
profile_output() ->
    eprof:stop_profiling(),
    eprof:log("procs.profile"),
    eprof:analyze(procs),
    eprof:log("total.profile"),
    eprof:analyze(total).

%% @private
prep_stop(_S) ->
    io:format("Shutting down etorrent~n"),
    ok.

%% @private
stop(_State) ->
    ok.

start_webui() ->
    Dispatch = [ {'_', [{'_', etorrent_cowboy_handler, []}]} ],
    {ok, _Pid} = cowboy:start_listener(http, 10,
                                       cowboy_tcp_transport, [{port, 8080}],
                                       cowboy_http_protocol, [{dispatch, Dispatch}]
                                      ).
    
%% @doc Generate a random peer id for use
%% @end
generate_peer_id() ->
    Number = crypto:rand_uniform(0, ?RANDOM_MAX_SIZE),
    Rand = io_lib:fwrite("~B----------", [Number]),
    PeerId = lists:flatten(io_lib:format("-ET~s-~12s", [?VERSION, Rand])),
    list_to_binary(PeerId).


ensure_started(App) ->
    case application:start(App) of
        ok ->
            true;
        {error, {already_started, App}} ->
            true;
        Else ->
            error_logger:error_msg("Couldn't start ~p: ~p", [App, Else]),
            Else
    end.<|MERGE_RESOLUTION|>--- conflicted
+++ resolved
@@ -43,12 +43,8 @@
     PeerId = generate_peer_id(),
     case etorrent_sup:start_link(PeerId) of
 	{ok, Pid} ->
-<<<<<<< HEAD
             etorrent_log:init_settings(),
-=======
-        etorrent_log:init_settings(),
 	    ok = etorrent_rlimit:init(),
->>>>>>> e9b59e4e
 	    ok = etorrent_memory_logger:add_handler(),
 	    ok = etorrent_file_logger:add_handler(),
 	    ok = etorrent_callback_handler:add_handler(),
